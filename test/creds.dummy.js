module.exports = {
    facebook: {
        login: ''
      , password: ''
    }
  , twitter: {
        login: ''
      , password: ''
    }
<<<<<<< HEAD
  , soundcloud: {
        login: ''
      , password: ''
    }
=======
  , mailchimp: {
      login: ''
    , password: ''
  }
>>>>>>> 533344db
};<|MERGE_RESOLUTION|>--- conflicted
+++ resolved
@@ -7,15 +7,12 @@
         login: ''
       , password: ''
     }
-<<<<<<< HEAD
   , soundcloud: {
         login: ''
       , password: ''
     }
-=======
   , mailchimp: {
       login: ''
     , password: ''
   }
->>>>>>> 533344db
 };