--- conflicted
+++ resolved
@@ -27,13 +27,8 @@
   "dependencies": {
     "oauth": ">=0.9.0",
     "restler": ">=0.2.1",
-<<<<<<< HEAD
     "connect": ">=1 <2",
-    "openid": "=0.1.8",
-=======
-    "connect": ">=1.4.0",
     "openid": ">=0.2.0",
->>>>>>> 992dbecc
     "xml2js": ">=0.1.7"
   },
   "devDependencies": {
