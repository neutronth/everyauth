- if (!everyauth.loggedIn)
  h2 Not Authenticated
  #register
    a(href='/register') Register
  #password-login
    a(href='/login', style='border: 0px') Login with Password
  #fb-login.fb_button(style='background-position: left -188px')
    a.fb_button_medium(href='/auth/facebook')
      span#fb_login_text.fb_button_text
        Connect with Facebook
  #azureacs-login
    a(href='/auth/azureacs', style='border: 0px')
      img(style='border: 0px', src='http://www.microsoft.com/france/etudiants/Files/labo/windows_azure_logo.png')
  #twitter-login
    a(href='/auth/twitter', style='border: 0px')
      img(style='border: 0px', src='https://si0.twimg.com/images/dev/buttons/sign-in-with-twitter-l.png')
  #github-login
    a(href='/auth/github', style='border: 0px')
      img(style='border: 0px', src='http://github.com/intridea/authbuttons/raw/master/png/github_64.png')
  #instagram-login
    a(href='/auth/instagram', style='border: 0px')
      img(style='border: 0px', src='https://instagram.com/static/images/headerWithTitle.png')
  #foursquare-login
    a(href='/auth/foursquare', style='border: 0px')
      img(style='border: 0px', src='https://foursquare.com/img/headerLogo.png')
  #gowalla-login
    a(href='/auth/gowalla', style='border: 0px')
      img(style='border: 0px', src='http://static.gowalla.com/gowalla-connect-buttons/button-gowalla_connect-156ool.png')
  #linkedin-login
    a(href='/auth/linkedin', style='border: 0px')
      img(style='border: 0px', src='http://press.linkedin.com/sites/all/themes/presslinkedin/images/LinkedIn_WebLogo_LowResExample.jpg')
  #google-login
    a(href='/auth/google', style='border: 0px')
      img(style='border: 0px', src='https://www.google.com/favicon.ico')
  #angellist-login
    a(href='/auth/angellist', style="color: black; text-decoration: none; font-weight: bold; font-size: 25px; font-family: 'helvetica neue', arial, helvetica, freesans, 'liberations sans', 'numbus sans l', sans-serif") AngelList

  #yahoo-login
    a(href='/auth/yahoo', style='border: 0px')
      img(style='border: 0px', src='http://l.yimg.com/a/i/reg/openid/buttons/1_new.png')
  #googlehybrid-login
    a(href='/auth/googlehybrid', style='border: 0px')
      img(style='border: 0px', src='https://www.google.com/favicon.ico')
      | Hybrid
  #readability-login
    a(href='/auth/readability', style='border: 0px')
      img(style='border: 0px', src='https://www.readability.com/media/images/logo_chair.png')
  #dropbox-login
    a(href='/auth/dropbox', style='border: 0px')
      img(src='https://www.dropbox.com/static/16890/images/logo.png')
  #vimeo-login
    a(href='/auth/vimeo', style='border: 0px')
      img(src='http://a.vimeocdn.com/images/logo_vimeo.png')
  #justintv-login
    a(href='/auth/justintv', style='border: 0px')
      img(src='http://s.jtvnw.net/jtv_user_pictures/hosted_images/new_logo_148_40_black.png')
  #37signals-login
    a(href='/auth/37signals', style='border: 0px')
      img(src='http://37signals.com/svn/images/37slogo-trans.gif')
  #tumblr-login
    a(href='/auth/tumblr', style='border: 0px')
      img(src='http://assets.tumblr.com/images/logo.png?alpha&6')
  #box-login
    a(href='/auth/box', style='border: 0px')
      img(src='http://sites.box.net/apps/web/simpleshare/img/logo.png')
  #dwolla-login
    a(href='/auth/dwolla', style='border: 0px') Login with Dwolla
  #skyrock-login
    a(href='/auth/skyrock', style='border: 0px') Login with Skyrock
  #evernote-login
    a(href='/auth/evernote', style='border: 0px') 
      img(src='http://www.evernote.com/about/media/img/logo.png')
  #tripit-login
    a(href='/auth/tripit', style='border: 0px')
      img(src='http://www.tripit.com/images/logos/logo_90x40_trans.gif', title='Login with TripIt')
  #500px-login
    a(href='/auth/500px', style='border: 0px') Login with 500px
  #soundcloud-login
    a(href='/auth/soundcloud', style='border: 0px')
      img(src='http://connect.soundcloud.com/2/btn-connect-sc-l.png', title='Login with SoundCloud')
  #mixi-login
    a(href='/auth/mixi', style='border: 0px') 
      img(src='http://mixi.co.jp/press/images/thumb_press_def.gif', title='Login with mixi')
  #mailchimp-login
    a(href='/auth/mailchimp',style='border: 0px') Login with Mailchimp
  #mendeley-login
    a(href='/auth/mendeley', style='border: 0px') 
      img(src='http://d1rktifm8krpj.cloudfront.net/graphics/commonnew/logo-mendeley_1248201417297118.png', title='Login with Mendeley')
  #runkeeper-login
    a(href='/auth/runkeeper', style='border: 0px')
      img(src='http://d2b4ufapzmnxpw.cloudfront.net/build/3572/static/kronos/images/logo.png', title='Login with Runkeeper')
  #openid-login
    form#openid(action='/auth/openid')
      label(for='openid_identifier') OpenID Identifier: &nbsp;
      input(type='text', name='openid_identifier')
      input(type='submit') Login
  #dailycred-login
    a(href='/auth/dailycred') Login with Dailycred
  #weibo-login
    a(href='/auth/weibo') Login with sina weibo
- else
  h2 Authenticated
  - if (everyauth.facebook)
    h3 Facebook User Data
    p= JSON.stringify(everyauth.facebook.user)
  - if (everyauth.azureacs)
    h3 Azure ACS User Data
    p= JSON.stringify(everyauth.azureacs.user)
  - if (everyauth.twitter)
    h3 Twitter User Data
    p= JSON.stringify(everyauth.twitter.user)
  - if (everyauth.github)
    h3 GitHub User Data
    p= JSON.stringify(everyauth.github.user)
  - if (everyauth.instagram)
    h3 Instagram User Data
    p= JSON.stringify(everyauth.instagram.user)
  - if (everyauth.foursquare)
    h3 Foursquare User Data
    p= JSON.stringify(everyauth.foursquare.user)
  - if (everyauth.gowalla)
    h3 Gowalla User Data
    p= JSON.stringify(everyauth.gowalla.user)
  - if (everyauth.linkedin)
    h3 LinkedIn User Data
    p= JSON.stringify(everyauth.linkedin.user)
  - if (everyauth.google)
    h3 Google User Data
    p= JSON.stringify(everyauth.google.user)
  - if (everyauth.angellist)
    h3 AngelList User Data
    p= JSON.stringify(everyauth.angellist.user)
  - if (everyauth.yahoo)
    h3 Yahoo User Data
    p= JSON.stringify(everyauth.yahoo.user)
  - if (everyauth.readability)
    h3 Readability User Data
    p= JSON.stringify(everyauth.readability.user)
  - if (everyauth.dropbox)
    h3 Dropbox User Data
    p= JSON.stringify(everyauth.dropbox.user)
  - if (everyauth.vimeo)
    h3 Vimeo User Data
    p= JSON.stringify(everyauth.vimeo.user)
  - if (everyauth.justintv)
    h3 Justin.tv User Data
    p= JSON.stringify(everyauth.justintv.user)  
  - if (everyauth['37signals'])
    h3 37signals User Data
    p= JSON.stringify(everyauth['37signals'].user)  
  - if (everyauth.tumblr)
    h3 Tumblr User Data
    p= JSON.stringify(everyauth.tumblr.user)  
  - if (everyauth.box)
    h3 Box.net User Data
    p= JSON.stringify(everyauth.box.user)
  - if (everyauth.openid)
    h3 Openid User Data
    p= JSON.stringify(everyauth.openid.user)
  - if (everyauth.dwolla)
    h3 Dwolla User Data
    p= JSON.stringify(everyauth.dwolla.user)
  - if (everyauth.skyrock)
    h3 Skyrock User Data
    p= JSON.stringify(everyauth.skyrock.user)
  - if (everyauth.evernote)
    h3 Evernote User Data
    p= JSON.stringify(everyauth.evernote.user)
  - if (everyauth.tripit)
    h3 TripIt User Data
    p= JSON.stringify(everyauth.tripit.user)
  - if (everyauth['500px'])
    h3 500px User Data
    p= JSON.stringify(everyauth['500px'].user)
  - if (everyauth['soundcloud'])
    h3 SoundCloud User Data
    p= JSON.stringify(everyauth['soundcloud'].user)
  - if (everyauth.mixi)
    h3 mixi User Data
    p= JSON.stringify(everyauth.mixi.user)
  - if (everyauth.mailchimp)
    h3 mailchimp User Data
    p= JSON.stringify(everyauth.mailchimp.user)
  - if (everyauth.mendeley)
    h3 Mendeley User Data
    p= JSON.stringify(everyauth.mendeley.user)
<<<<<<< HEAD
  - if (everyauth['dailycred'])
    p= JSON.stringify(everyauth.dailycred.user.email)
  - if (everyauth['weibo'])
    p= JSON.stringify(everyauth.weibo.user)
=======
  - if (everyauth.runkeeper)
    h3 Runkeeper User Data
    p= JSON.stringify(everyauth.runkeeper.user)
>>>>>>> 950559d8
  h3
    a(href='/logout') Logout<|MERGE_RESOLUTION|>--- conflicted
+++ resolved
@@ -184,15 +184,12 @@
   - if (everyauth.mendeley)
     h3 Mendeley User Data
     p= JSON.stringify(everyauth.mendeley.user)
-<<<<<<< HEAD
   - if (everyauth['dailycred'])
     p= JSON.stringify(everyauth.dailycred.user.email)
   - if (everyauth['weibo'])
     p= JSON.stringify(everyauth.weibo.user)
-=======
   - if (everyauth.runkeeper)
     h3 Runkeeper User Data
     p= JSON.stringify(everyauth.runkeeper.user)
->>>>>>> 950559d8
   h3
     a(href='/logout') Logout