- if (!everyauth.loggedIn)
  h2 Not Authenticated
  #register
    a(href='/register') Register
  #password-login
    a(href='/login', style='border: 0px') Login with Password
  #fb-login.fb_button(style='background-position: left -188px')
    a.fb_button_medium(href='/auth/facebook')
      span#fb_login_text.fb_button_text
        Connect with Facebook
  #azureacs-login
    a(href='/auth/azureacs', style='border: 0px')
      img(style='border: 0px', src='http://www.microsoft.com/france/etudiants/Files/labo/windows_azure_logo.png')
  #twitter-login
    a(href='/auth/twitter', style='border: 0px')
      img(style='border: 0px', src='https://si0.twimg.com/images/dev/buttons/sign-in-with-twitter-l.png')
  #github-login
    a(href='/auth/github', style='border: 0px')
      img(style='border: 0px', src='http://github.com/intridea/authbuttons/raw/master/png/github_64.png')
  #instagram-login
    a(href='/auth/instagram', style='border: 0px')
      img(style='border: 0px', src='https://instagram.com/static/images/headerWithTitle.png')
  #foursquare-login
    a(href='/auth/foursquare', style='border: 0px')
      img(style='border: 0px', src='https://foursquare.com/img/headerLogo.png')
  #gowalla-login
    a(href='/auth/gowalla', style='border: 0px')
      img(style='border: 0px', src='http://static.gowalla.com/gowalla-connect-buttons/button-gowalla_connect-156ool.png')
  #linkedin-login
    a(href='/auth/linkedin', style='border: 0px')
      img(style='border: 0px', src='http://press.linkedin.com/sites/all/themes/presslinkedin/images/LinkedIn_WebLogo_LowResExample.jpg')
  #google-login
    a(href='/auth/google', style='border: 0px')
      img(style='border: 0px', src='https://www.google.com/favicon.ico')
  #angellist-login
    a(href='/auth/angellist', style="color: black; text-decoration: none; font-weight: bold; font-size: 25px; font-family: 'helvetica neue', arial, helvetica, freesans, 'liberations sans', 'numbus sans l', sans-serif") AngelList

  #yahoo-login
    a(href='/auth/yahoo', style='border: 0px')
      img(style='border: 0px', src='http://l.yimg.com/a/i/reg/openid/buttons/1_new.png')
  #googlehybrid-login
    a(href='/auth/googlehybrid', style='border: 0px')
      img(style='border: 0px', src='https://www.google.com/favicon.ico')
      | Hybrid
  #readability-login
    a(href='/auth/readability', style='border: 0px')
      img(style='border: 0px', src='https://www.readability.com/media/images/logo_chair.png')
  #dropbox-login
    a(href='/auth/dropbox', style='border: 0px')
      img(src='https://www.dropbox.com/static/16890/images/logo.png')
  #vimeo-login
    a(href='/auth/vimeo', style='border: 0px')
      img(src='http://a.vimeocdn.com/images/logo_vimeo.png')
  #justintv-login
    a(href='/auth/justintv', style='border: 0px')
      img(src='http://s.jtvnw.net/jtv_user_pictures/hosted_images/new_logo_148_40_black.png')
  #37signals-login
    a(href='/auth/37signals', style='border: 0px')
      img(src='http://37signals.com/svn/images/37slogo-trans.gif')
  #tumblr-login
    a(href='/auth/tumblr', style='border: 0px')
      img(src='http://assets.tumblr.com/images/logo.png?alpha&6')
  #box-login
    a(href='/auth/box', style='border: 0px')
      img(src='http://sites.box.net/apps/web/simpleshare/img/logo.png')
  #dwolla-login
    a(href='/auth/dwolla', style='border: 0px') Login with Dwolla
  #skyrock-login
    a(href='/auth/skyrock', style='border: 0px') Login with Skyrock
  #evernote-login
    a(href='/auth/evernote', style='border: 0px') 
      img(src='http://www.evernote.com/about/media/img/logo.png')
  #tripit-login
    a(href='/auth/tripit', style='border: 0px')
      img(src='http://www.tripit.com/images/logos/logo_90x40_trans.gif', title='Login with TripIt')
  #500px-login
    a(href='/auth/500px', style='border: 0px') Login with 500px
  #soundcloud-login
    a(href='/auth/soundcloud', style='border: 0px')
      img(src='http://connect.soundcloud.com/2/btn-connect-sc-l.png', title='Login with SoundCloud')
  #mixi-login
    a(href='/auth/mixi', style='border: 0px') 
      img(src='http://mixi.co.jp/press/images/thumb_press_def.gif', title='Login with mixi')
<<<<<<< HEAD
  #mailchimp-login
    a(href='/auth/mailchimp',style='border: 0px') Login with Mailchimp
=======
  #mendeley-login
    a(href='/auth/mendeley', style='border: 0px') 
      img(src='http://d1rktifm8krpj.cloudfront.net/graphics/commonnew/logo-mendeley_1248201417297118.png', title='Login with Mendeley')
>>>>>>> 3ba53d82
  #openid-login
    form#openid(action='/auth/openid')
      label(for='openid_identifier') OpenID Identifier: &nbsp;
      input(type='text', name='openid_identifier')
      input(type='submit') Login
- else
  h2 Authenticated
  - if (everyauth.facebook)
    h3 Facebook User Data
    p= JSON.stringify(everyauth.facebook.user)
  - if (everyauth.azureacs)
    h3 Azure ACS User Data
    p= JSON.stringify(everyauth.azureacs.user)
  - if (everyauth.twitter)
    h3 Twitter User Data
    p= JSON.stringify(everyauth.twitter.user)
  - if (everyauth.github)
    h3 GitHub User Data
    p= JSON.stringify(everyauth.github.user)
  - if (everyauth.instagram)
    h3 Instagram User Data
    p= JSON.stringify(everyauth.instagram.user)
  - if (everyauth.foursquare)
    h3 Foursquare User Data
    p= JSON.stringify(everyauth.foursquare.user)
  - if (everyauth.gowalla)
    h3 Gowalla User Data
    p= JSON.stringify(everyauth.gowalla.user)
  - if (everyauth.linkedin)
    h3 LinkedIn User Data
    p= JSON.stringify(everyauth.linkedin.user)
  - if (everyauth.google)
    h3 Google User Data
    p= JSON.stringify(everyauth.google.user)
  - if (everyauth.angellist)
    h3 AngelList User Data
    p= JSON.stringify(everyauth.angellist.user)
  - if (everyauth.yahoo)
    h3 Yahoo User Data
    p= JSON.stringify(everyauth.yahoo.user)
  - if (everyauth.readability)
    h3 Readability User Data
    p= JSON.stringify(everyauth.readability.user)
  - if (everyauth.dropbox)
    h3 Dropbox User Data
    p= JSON.stringify(everyauth.dropbox.user)
  - if (everyauth.vimeo)
    h3 Vimeo User Data
    p= JSON.stringify(everyauth.vimeo.user)
  - if (everyauth.justintv)
    h3 Justin.tv User Data
    p= JSON.stringify(everyauth.justintv.user)  
  - if (everyauth['37signals'])
    h3 37signals User Data
    p= JSON.stringify(everyauth['37signals'].user)  
  - if (everyauth.tumblr)
    h3 Tumblr User Data
    p= JSON.stringify(everyauth.tumblr.user)  
  - if (everyauth.box)
    h3 Box.net User Data
    p= JSON.stringify(everyauth.box.user)
  - if (everyauth.openid)
    h3 Openid User Data
    p= JSON.stringify(everyauth.openid.user)
  - if (everyauth.dwolla)
    h3 Dwolla User Data
    p= JSON.stringify(everyauth.dwolla.user)
  - if (everyauth.skyrock)
    h3 Skyrock User Data
    p= JSON.stringify(everyauth.skyrock.user)
  - if (everyauth.evernote)
    h3 Evernote User Data
    p= JSON.stringify(everyauth.evernote.user)
  - if (everyauth.tripit)
    h3 TripIt User Data
    p= JSON.stringify(everyauth.tripit.user)
  - if (everyauth['500px'])
    h3 500px User Data
    p= JSON.stringify(everyauth['500px'].user)
  - if (everyauth['soundcloud'])
    h3 SoundCloud User Data
    p= JSON.stringify(everyauth['soundcloud'].user)
  - if (everyauth.mixi)
    h3 mixi User Data
    p= JSON.stringify(everyauth.mixi.user)
<<<<<<< HEAD
  - if (everyauth.mailchimp)
    h3 mailchimp User Data
    p= JSON.stringify(everyauth.mailchimp.user)
=======
  - if (everyauth.mendeley)
    h3 Mendeley User Data
    p= JSON.stringify(everyauth.mendeley.user)
>>>>>>> 3ba53d82
  h3
    a(href='/logout') Logout<|MERGE_RESOLUTION|>--- conflicted
+++ resolved
@@ -81,14 +81,11 @@
   #mixi-login
     a(href='/auth/mixi', style='border: 0px') 
       img(src='http://mixi.co.jp/press/images/thumb_press_def.gif', title='Login with mixi')
-<<<<<<< HEAD
   #mailchimp-login
     a(href='/auth/mailchimp',style='border: 0px') Login with Mailchimp
-=======
   #mendeley-login
     a(href='/auth/mendeley', style='border: 0px') 
       img(src='http://d1rktifm8krpj.cloudfront.net/graphics/commonnew/logo-mendeley_1248201417297118.png', title='Login with Mendeley')
->>>>>>> 3ba53d82
   #openid-login
     form#openid(action='/auth/openid')
       label(for='openid_identifier') OpenID Identifier: &nbsp;
@@ -174,14 +171,11 @@
   - if (everyauth.mixi)
     h3 mixi User Data
     p= JSON.stringify(everyauth.mixi.user)
-<<<<<<< HEAD
   - if (everyauth.mailchimp)
     h3 mailchimp User Data
     p= JSON.stringify(everyauth.mailchimp.user)
-=======
   - if (everyauth.mendeley)
     h3 Mendeley User Data
     p= JSON.stringify(everyauth.mendeley.user)
->>>>>>> 3ba53d82
   h3
     a(href='/logout') Logout