- if (!everyauth.loggedIn)
  h2 Not Authenticated
  #register
    a(href: '/register') Register
  #password-login
    a(href: '/login', style: 'border: 0px') Login with Password
  #fb-login.fb_button(style: 'background-position: left -188px')
    a.fb_button_medium(href: '/auth/facebook')
      span#fb_login_text.fb_button_text
        Connect with Facebook
  #twitter-login
    a(href: '/auth/twitter', style: 'border: 0px')
      img(style='border: 0px', src: 'http://apiwiki.twitter.com/f/1242697715/Sign-in-with-Twitter-darker.png')
  #github-login
    a(href: '/auth/github', style: 'border: 0px')
      img(style: 'border: 0px', src: 'http://github.com/intridea/authbuttons/raw/master/png/github_64.png')
  #instagram-login
    a(href: '/auth/instagram', style: 'border: 0px')
      img(style: 'border: 0px', src: 'https://instagram.com/static/images/headerWithTitle.png')
  #foursquare-login
    a(href: '/auth/foursquare', style: 'border: 0px')
      img(style: 'border: 0px', src: 'https://foursquare.com/img/headerLogo.png')
  #linkedin-login
    a(href: '/auth/linkedin', style: 'border: 0px')
      img(style: 'border: 0px', src: 'http://developer.linkedin.com/servlet/JiveServlet/showImage/102-1182-2-1063/log-in-linkedin-large.png')
  #google-login
    a(href: '/auth/google', style: 'border: 0px')
      img(style: 'border: 0px', src: 'https://www.google.com/favicon.ico')
  #yahoo-login
    a(href: '/auth/yahoo', style: 'border: 0px')
      img(style: 'border: 0px', src: 'http://l.yimg.com/a/i/reg/openid/buttons/1_new.png')
<<<<<<< HEAD
  #googlehybrid-login(style: 'float: left; margin-left: 5px')
    a(href: '/auth/googlehybrid', style: 'border: 0px')
      img(style: 'border: 0px', src: 'https://www.google.com/favicon.ico')
      | Hybrid
=======
  #readability-login
    a(href: '/auth/readability', style: 'border: 0px')
      img(style: 'border: 0px', src: 'https://www.readability.com/media/images/logo_chair.png')
>>>>>>> 793b67b1
- else
  h2 Authenticated
  - if (everyauth.facebook)
    h3 Facebook User Data
    p= JSON.stringify(everyauth.facebook.user)
  - if (everyauth.twitter)
    h3 Twitter User Data
    p= JSON.stringify(everyauth.twitter.user)
  - if (everyauth.github)
    h3 GitHub User Data
    p= JSON.stringify(everyauth.github.user)
  - if (everyauth.instagram)
    h3 Instagram User Data
    p= JSON.stringify(everyauth.instagram.user)
  - if (everyauth.foursquare)
    h3 Foursquare User Data
    p= JSON.stringify(everyauth.foursquare.user)
  - if (everyauth.linkedin)
    h3 LinkedIn User Data
    p= JSON.stringify(everyauth.linkedin.user)
  - if (everyauth.google)
    h3 Google User Data
    p= JSON.stringify(everyauth.google.user)
  - if (everyauth.yahoo)
    h3 Yahoo User Data
    p= JSON.stringify(everyauth.yahoo.user)
  - if (everyauth.readability)
    h3 Readability User Data
    p= JSON.stringify(everyauth.readability.user)

  h3
    a(href: '/logout') Logout<|MERGE_RESOLUTION|>--- conflicted
+++ resolved
@@ -29,16 +29,13 @@
   #yahoo-login
     a(href: '/auth/yahoo', style: 'border: 0px')
       img(style: 'border: 0px', src: 'http://l.yimg.com/a/i/reg/openid/buttons/1_new.png')
-<<<<<<< HEAD
-  #googlehybrid-login(style: 'float: left; margin-left: 5px')
+  #googlehybrid-login
     a(href: '/auth/googlehybrid', style: 'border: 0px')
       img(style: 'border: 0px', src: 'https://www.google.com/favicon.ico')
       | Hybrid
-=======
   #readability-login
     a(href: '/auth/readability', style: 'border: 0px')
       img(style: 'border: 0px', src: 'https://www.readability.com/media/images/logo_chair.png')
->>>>>>> 793b67b1
 - else
   h2 Authenticated
   - if (everyauth.facebook)
