--- conflicted
+++ resolved
@@ -12,11 +12,8 @@
 var usersByLinkedinId = {};
 var usersByGoogleId = {};
 var usersByYahooId = {};
-<<<<<<< HEAD
 var usersByGoogleHybridId = {};
-=======
 var usersByReadabilityId = {};
->>>>>>> 793b67b1
 var usersByLogin = {
   'brian': {
       login: 'brian'
@@ -165,7 +162,6 @@
   })
   .redirectPath('/');
 
-<<<<<<< HEAD
 everyauth.googlehybrid
   .myHostname('http://local.host:3000')
   .consumerKey(conf.google.clientId)
@@ -176,7 +172,6 @@
   })
   .redirectPath('/')
     
-=======
 everyauth.readability
   .myHostname('http://local.host:3000')
   .consumerKey(conf.readability.consumerKey)
@@ -186,7 +181,6 @@
   })
   .redirectPath('/');
 
->>>>>>> 793b67b1
 var app = express.createServer(
     express.bodyParser()
   , express.static(__dirname + "/public")
