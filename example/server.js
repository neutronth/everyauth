--- conflicted
+++ resolved
@@ -47,11 +47,8 @@
 var usersByAzureAcs = {};
 var usersByTripIt = {};
 var usersBy500pxId = {};
-<<<<<<< HEAD
 var usersBySoundCloudId = {};
-=======
 var usersByMailchimpId = {};
->>>>>>> 533344db
 var usersByLogin = {
   'brian@example.com': addUser({ login: 'brian@example.com', password: 'password'})
 };
