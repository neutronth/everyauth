<<<<<<< HEAD
module.exports = {
    fb: {
        appId: '111565172259433'
      , appSecret: '85f7e0a0cc804886180b887c1f04a3c1'
    }
  , twit: {
        consumerKey: 'JLCGyLzuOK1BjnKPKGyQ'
      , consumerSecret: 'GNqKfPqtzOcsCtFbGTMqinoATHvBcy1nzCTimeA9M0'
    }
  , github: {
        appId: '11932f2b6d05d2a5fa18'
      , appSecret: '2603d1bc663b74d6732500c1e9ad05b0f4013593'
    }
  , instagram: {
        clientId: 'be147b077ddf49368d6fb5cf3112b9e0'
      , clientSecret: 'b65ad83daed242c0aa059ffae42feddd'
    }
  , foursquare: {
        clientId: 'VUGE4VHJMKWALKDKIOH1HLD1OQNHTC0PBZZBUQSHJ3WKW04K'
      , clientSecret: '0LVAGARGUN05DEDDRVWNIMH4RFIHEFV0CERU3OITAZW1CXGX'
    }
  , gowalla: {
        apiKey: '11cf666912004d709fa4bbf21718a82e',
        apiSecret: 'e1e23f135776452898a6d268129bf153'
    }
  , linkedin: {
        apiKey: 'pv6AWspODUeHIPNZfA531OYcFyB1v23u3y-KIADJdpyw54BXh-ciiQnduWf6FNRH'
      , apiSecret: 'Pdx7DCoJRdAk0ai3joXsslZvK1DPCQwsLn-T17Opkae22ZYDP5R7gmAoFes9TNHy'
    }
  , google: {
        clientId: '3335216477.apps.googleusercontent.com'
      , clientSecret: 'PJMW_uP39nogdu0WpBuqMhtB'
    }
  , googlehybrid: {
        consumerKey: 'YOUR CONSUMER KEY HERE'
      , consumerSecret: 'YOUR CONSUMER SECRET HERE'
    }
  , _37signals: {
        clientId: 'cd4bf9cd9ed828b6bed8b67e6b314cf8b90c8de5'
      , clientSecret: '07883c36b4f4493b70f31872ed8fbdb099ff1cef'
    }
  , angellist: {
        clientId: 'e5feda9308f55f16b0ef0e848f5b1e41'
      , clientSecret: 'e0ec367efb9d59fa10bdd53ba268b81f'
    }
  , yahoo: {
        consumerKey: 'dj0yJmk9RVExRlhPRE9rV1hSJmQ9WVdrOWEyRTBVMUJoTm1zbWNHbzlNVE13TURFeU9UTTJNZy0tJnM9Y29uc3VtZXJzZWNyZXQmeD1iYg--'
      , consumerSecret: 'efe6ae4982217630fe3aebf6e6fa1e82c02eba0b'
    }
, readability: {
        consumerKey: 'Alfrednerstu'
      , consumerSecret: 'MXGftcxrRNMYn66CVmADR3KRnygCdYSk'
    }
  , justintv: {
        consumerKey: 'enter your consumer key here'
      , consumerSecret: 'enter your consumer secret here'
    }
  , tumblr: {
        consumerKey: 'TAofjqRz9iKiAjtPMnXzHELIeQAw8cqKCZVXaEFSAxBrrvV99f'
      , consumerSecret: 's8ldFtirtsnWGSiBjwpUwMct8Yh4sliS9Uiocqsv3bw0ovMtlR'
  }
  , dropbox: {
      	consumerKey: 'uhfqnbely5stdtm'
      , consumerSecret: 'jr7ofuwo32l7vkd'
    }
  , vimeo: {
        consumerKey: 'Enter your consumer key here'
      , consumerSecret: 'Enter your consumer secret here'
    }
  , box: {
        apiKey: '5hl66lbfy0quj8qhhzcn57dflb55y4rg'
    }
  , dwolla: {
        clientId: 'Enter your consumer key here'
      , clientSecret: 'Enter your consumer secret here'
    }
  , vkontakte: {
        appId: 'Enter your app id here'
      , appSecret: 'Enter your app secret here'
    }
  , skyrock: {
        consumerKey: 'a0ae943e20c5af88'
      , consumerSecret: 'cjucy86r0fg4uxx3'
    }
  , evernote: {
        oauthHost: 'https://www.evernote.com'
      , consumerKey: 'Enter your consumer key here'
      , consumerSecret: 'Enter your consumer secret here'
    }
  , tripit: {
        consumerKey: 'a59bb58479f80e24dc6da1b1e61a107db743bc4c'
      , consumerSecret: '41dc4c0c39ac3ab162269a79f399eb180f753c66'
    }
  , _500px: {
        consumerKey: 'Enter your consumer key here'
      , consumerSecret: 'Enter your consumer secret here'
  }
  , soundcloud: {
        appId: 'Enter your app id here'
      , appSecret: 'Enter your app secret here'
  }
   , mixi: {
        consumerKey: 'Enter your consumer key here'
      , consumerSecret: 'Enter your consumer secret here'
      , scope: 'r_profile'
    }
   , mailchimp: {
        appId: 'Enter your client/app id here'
      , appSecret: 'Enter your client/app secret here'
    }
};
=======
module.exports = {
    fb: {
        appId: '111565172259433'
      , appSecret: '85f7e0a0cc804886180b887c1f04a3c1'
    }
  , twit: {
        consumerKey: 'JLCGyLzuOK1BjnKPKGyQ'
      , consumerSecret: 'GNqKfPqtzOcsCtFbGTMqinoATHvBcy1nzCTimeA9M0'
    }
  , github: {
        appId: '11932f2b6d05d2a5fa18'
      , appSecret: '2603d1bc663b74d6732500c1e9ad05b0f4013593'
    }
  , instagram: {
        clientId: 'be147b077ddf49368d6fb5cf3112b9e0'
      , clientSecret: 'b65ad83daed242c0aa059ffae42feddd'
    }
  , foursquare: {
        clientId: 'VUGE4VHJMKWALKDKIOH1HLD1OQNHTC0PBZZBUQSHJ3WKW04K'
      , clientSecret: '0LVAGARGUN05DEDDRVWNIMH4RFIHEFV0CERU3OITAZW1CXGX'
    }
  , gowalla: {
        apiKey: '11cf666912004d709fa4bbf21718a82e',
        apiSecret: 'e1e23f135776452898a6d268129bf153'
    }
  , linkedin: {
        apiKey: 'pv6AWspODUeHIPNZfA531OYcFyB1v23u3y-KIADJdpyw54BXh-ciiQnduWf6FNRH'
      , apiSecret: 'Pdx7DCoJRdAk0ai3joXsslZvK1DPCQwsLn-T17Opkae22ZYDP5R7gmAoFes9TNHy'
    }
  , google: {
        clientId: '3335216477.apps.googleusercontent.com'
      , clientSecret: 'PJMW_uP39nogdu0WpBuqMhtB'
    }
  , googlehybrid: {
        consumerKey: 'YOUR CONSUMER KEY HERE'
      , consumerSecret: 'YOUR CONSUMER SECRET HERE'
    }
  , _37signals: {
        clientId: 'cd4bf9cd9ed828b6bed8b67e6b314cf8b90c8de5'
      , clientSecret: '07883c36b4f4493b70f31872ed8fbdb099ff1cef'
    }
  , angellist: {
        clientId: 'e5feda9308f55f16b0ef0e848f5b1e41'
      , clientSecret: 'e0ec367efb9d59fa10bdd53ba268b81f'
    }
  , yahoo: {
        consumerKey: 'dj0yJmk9RVExRlhPRE9rV1hSJmQ9WVdrOWEyRTBVMUJoTm1zbWNHbzlNVE13TURFeU9UTTJNZy0tJnM9Y29uc3VtZXJzZWNyZXQmeD1iYg--'
      , consumerSecret: 'efe6ae4982217630fe3aebf6e6fa1e82c02eba0b'
    }
, readability: {
        consumerKey: 'Alfrednerstu'
      , consumerSecret: 'MXGftcxrRNMYn66CVmADR3KRnygCdYSk'
    }
  , justintv: {
        consumerKey: 'enter your consumer key here'
      , consumerSecret: 'enter your consumer secret here'
    }
  , tumblr: {
        consumerKey: 'TAofjqRz9iKiAjtPMnXzHELIeQAw8cqKCZVXaEFSAxBrrvV99f'
      , consumerSecret: 's8ldFtirtsnWGSiBjwpUwMct8Yh4sliS9Uiocqsv3bw0ovMtlR'
  }
  , dropbox: {
      	consumerKey: 'uhfqnbely5stdtm'
      , consumerSecret: 'jr7ofuwo32l7vkd'
    }
  , vimeo: {
        consumerKey: 'Enter your consumer key here'
      , consumerSecret: 'Enter your consumer secret here'
    }
  , box: {
        apiKey: '5hl66lbfy0quj8qhhzcn57dflb55y4rg'
    }
  , dwolla: {
        clientId: 'Enter your consumer key here'
      , clientSecret: 'Enter your consumer secret here'
    }
  , vkontakte: {
        appId: 'Enter your app id here'
      , appSecret: 'Enter your app secret here'
    }
  , mailru: {
        appId: 'Enter your app id here'
      , appSecret: 'Enter your app secret here'
    }
  , skyrock: {
        consumerKey: 'a0ae943e20c5af88'
      , consumerSecret: 'cjucy86r0fg4uxx3'
    }
  , evernote: {
        oauthHost: 'https://www.evernote.com'
      , consumerKey: 'Enter your consumer key here'
      , consumerSecret: 'Enter your consumer secret here'
    }
  , tripit: {
        consumerKey: 'a59bb58479f80e24dc6da1b1e61a107db743bc4c'
      , consumerSecret: '41dc4c0c39ac3ab162269a79f399eb180f753c66'
    }
  , _500px: {
        consumerKey: 'Enter your consumer key here'
      , consumerSecret: 'Enter your consumer secret here'
  }
   , mixi: {
        consumerKey: 'Enter your consumer key here'
      , consumerSecret: 'Enter your consumer secret here'
      , scope: 'r_profile'
    }
};
>>>>>>> 59c165f4
<|MERGE_RESOLUTION|>--- conflicted
+++ resolved
@@ -1,116 +1,3 @@
-<<<<<<< HEAD
-module.exports = {
-    fb: {
-        appId: '111565172259433'
-      , appSecret: '85f7e0a0cc804886180b887c1f04a3c1'
-    }
-  , twit: {
-        consumerKey: 'JLCGyLzuOK1BjnKPKGyQ'
-      , consumerSecret: 'GNqKfPqtzOcsCtFbGTMqinoATHvBcy1nzCTimeA9M0'
-    }
-  , github: {
-        appId: '11932f2b6d05d2a5fa18'
-      , appSecret: '2603d1bc663b74d6732500c1e9ad05b0f4013593'
-    }
-  , instagram: {
-        clientId: 'be147b077ddf49368d6fb5cf3112b9e0'
-      , clientSecret: 'b65ad83daed242c0aa059ffae42feddd'
-    }
-  , foursquare: {
-        clientId: 'VUGE4VHJMKWALKDKIOH1HLD1OQNHTC0PBZZBUQSHJ3WKW04K'
-      , clientSecret: '0LVAGARGUN05DEDDRVWNIMH4RFIHEFV0CERU3OITAZW1CXGX'
-    }
-  , gowalla: {
-        apiKey: '11cf666912004d709fa4bbf21718a82e',
-        apiSecret: 'e1e23f135776452898a6d268129bf153'
-    }
-  , linkedin: {
-        apiKey: 'pv6AWspODUeHIPNZfA531OYcFyB1v23u3y-KIADJdpyw54BXh-ciiQnduWf6FNRH'
-      , apiSecret: 'Pdx7DCoJRdAk0ai3joXsslZvK1DPCQwsLn-T17Opkae22ZYDP5R7gmAoFes9TNHy'
-    }
-  , google: {
-        clientId: '3335216477.apps.googleusercontent.com'
-      , clientSecret: 'PJMW_uP39nogdu0WpBuqMhtB'
-    }
-  , googlehybrid: {
-        consumerKey: 'YOUR CONSUMER KEY HERE'
-      , consumerSecret: 'YOUR CONSUMER SECRET HERE'
-    }
-  , _37signals: {
-        clientId: 'cd4bf9cd9ed828b6bed8b67e6b314cf8b90c8de5'
-      , clientSecret: '07883c36b4f4493b70f31872ed8fbdb099ff1cef'
-    }
-  , angellist: {
-        clientId: 'e5feda9308f55f16b0ef0e848f5b1e41'
-      , clientSecret: 'e0ec367efb9d59fa10bdd53ba268b81f'
-    }
-  , yahoo: {
-        consumerKey: 'dj0yJmk9RVExRlhPRE9rV1hSJmQ9WVdrOWEyRTBVMUJoTm1zbWNHbzlNVE13TURFeU9UTTJNZy0tJnM9Y29uc3VtZXJzZWNyZXQmeD1iYg--'
-      , consumerSecret: 'efe6ae4982217630fe3aebf6e6fa1e82c02eba0b'
-    }
-, readability: {
-        consumerKey: 'Alfrednerstu'
-      , consumerSecret: 'MXGftcxrRNMYn66CVmADR3KRnygCdYSk'
-    }
-  , justintv: {
-        consumerKey: 'enter your consumer key here'
-      , consumerSecret: 'enter your consumer secret here'
-    }
-  , tumblr: {
-        consumerKey: 'TAofjqRz9iKiAjtPMnXzHELIeQAw8cqKCZVXaEFSAxBrrvV99f'
-      , consumerSecret: 's8ldFtirtsnWGSiBjwpUwMct8Yh4sliS9Uiocqsv3bw0ovMtlR'
-  }
-  , dropbox: {
-      	consumerKey: 'uhfqnbely5stdtm'
-      , consumerSecret: 'jr7ofuwo32l7vkd'
-    }
-  , vimeo: {
-        consumerKey: 'Enter your consumer key here'
-      , consumerSecret: 'Enter your consumer secret here'
-    }
-  , box: {
-        apiKey: '5hl66lbfy0quj8qhhzcn57dflb55y4rg'
-    }
-  , dwolla: {
-        clientId: 'Enter your consumer key here'
-      , clientSecret: 'Enter your consumer secret here'
-    }
-  , vkontakte: {
-        appId: 'Enter your app id here'
-      , appSecret: 'Enter your app secret here'
-    }
-  , skyrock: {
-        consumerKey: 'a0ae943e20c5af88'
-      , consumerSecret: 'cjucy86r0fg4uxx3'
-    }
-  , evernote: {
-        oauthHost: 'https://www.evernote.com'
-      , consumerKey: 'Enter your consumer key here'
-      , consumerSecret: 'Enter your consumer secret here'
-    }
-  , tripit: {
-        consumerKey: 'a59bb58479f80e24dc6da1b1e61a107db743bc4c'
-      , consumerSecret: '41dc4c0c39ac3ab162269a79f399eb180f753c66'
-    }
-  , _500px: {
-        consumerKey: 'Enter your consumer key here'
-      , consumerSecret: 'Enter your consumer secret here'
-  }
-  , soundcloud: {
-        appId: 'Enter your app id here'
-      , appSecret: 'Enter your app secret here'
-  }
-   , mixi: {
-        consumerKey: 'Enter your consumer key here'
-      , consumerSecret: 'Enter your consumer secret here'
-      , scope: 'r_profile'
-    }
-   , mailchimp: {
-        appId: 'Enter your client/app id here'
-      , appSecret: 'Enter your client/app secret here'
-    }
-};
-=======
 module.exports = {
     fb: {
         appId: '111565172259433'
@@ -212,10 +99,17 @@
         consumerKey: 'Enter your consumer key here'
       , consumerSecret: 'Enter your consumer secret here'
   }
+  , soundcloud: {
+        appId: 'Enter your app id here'
+      , appSecret: 'Enter your app secret here'
+  }
    , mixi: {
         consumerKey: 'Enter your consumer key here'
       , consumerSecret: 'Enter your consumer secret here'
       , scope: 'r_profile'
     }
-};
->>>>>>> 59c165f4
+   , mailchimp: {
+        appId: 'Enter your client/app id here'
+      , appSecret: 'Enter your client/app secret here'
+    }
+};