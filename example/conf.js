module.exports = {
    dc: {
        appId: '7ab1a53d-9d0e-4eeb-af62-76a5e1a83af9',
        appSecret: '88bee747-c1ef-4851-be60-84d53dd474ad-88495db2-5db0-47c8-ad77-9e92db7e308c',
    }
  , fb: {
        appId: '111565172259433'
      , appSecret: '85f7e0a0cc804886180b887c1f04a3c1'
    }
  , twit: {
        consumerKey: 'JLCGyLzuOK1BjnKPKGyQ'
      , consumerSecret: 'GNqKfPqtzOcsCtFbGTMqinoATHvBcy1nzCTimeA9M0'
    }
  , github: {
        appId: '11932f2b6d05d2a5fa18'
      , appSecret: '2603d1bc663b74d6732500c1e9ad05b0f4013593'
    }
  , instagram: {
        clientId: 'be147b077ddf49368d6fb5cf3112b9e0'
      , clientSecret: 'b65ad83daed242c0aa059ffae42feddd'
    }
  , foursquare: {
        clientId: 'VUGE4VHJMKWALKDKIOH1HLD1OQNHTC0PBZZBUQSHJ3WKW04K'
      , clientSecret: '0LVAGARGUN05DEDDRVWNIMH4RFIHEFV0CERU3OITAZW1CXGX'
    }
  , gowalla: {
        apiKey: '11cf666912004d709fa4bbf21718a82e',
        apiSecret: 'e1e23f135776452898a6d268129bf153'
    }
  , linkedin: {
        apiKey: 'pv6AWspODUeHIPNZfA531OYcFyB1v23u3y-KIADJdpyw54BXh-ciiQnduWf6FNRH'
      , apiSecret: 'Pdx7DCoJRdAk0ai3joXsslZvK1DPCQwsLn-T17Opkae22ZYDP5R7gmAoFes9TNHy'
    }
  , google: {
        clientId: '3335216477.apps.googleusercontent.com'
      , clientSecret: 'PJMW_uP39nogdu0WpBuqMhtB'
    }
  , googlehybrid: {
        consumerKey: 'YOUR CONSUMER KEY HERE'
      , consumerSecret: 'YOUR CONSUMER SECRET HERE'
    }
  , _37signals: {
        clientId: 'cd4bf9cd9ed828b6bed8b67e6b314cf8b90c8de5'
      , clientSecret: '07883c36b4f4493b70f31872ed8fbdb099ff1cef'
    }
  , angellist: {
        clientId: 'e5feda9308f55f16b0ef0e848f5b1e41'
      , clientSecret: 'e0ec367efb9d59fa10bdd53ba268b81f'
    }
  , yahoo: {
        consumerKey: 'dj0yJmk9RVExRlhPRE9rV1hSJmQ9WVdrOWEyRTBVMUJoTm1zbWNHbzlNVE13TURFeU9UTTJNZy0tJnM9Y29uc3VtZXJzZWNyZXQmeD1iYg--'
      , consumerSecret: 'efe6ae4982217630fe3aebf6e6fa1e82c02eba0b'
    }
, readability: {
        consumerKey: 'Alfrednerstu'
      , consumerSecret: 'MXGftcxrRNMYn66CVmADR3KRnygCdYSk'
    }
  , justintv: {
        consumerKey: 'enter your consumer key here'
      , consumerSecret: 'enter your consumer secret here'
    }
  , tumblr: {
        consumerKey: 'TAofjqRz9iKiAjtPMnXzHELIeQAw8cqKCZVXaEFSAxBrrvV99f'
      , consumerSecret: 's8ldFtirtsnWGSiBjwpUwMct8Yh4sliS9Uiocqsv3bw0ovMtlR'
  }
  , dropbox: {
      	consumerKey: 'uhfqnbely5stdtm'
      , consumerSecret: 'jr7ofuwo32l7vkd'
    }
  , vimeo: {
        consumerKey: 'Enter your consumer key here'
      , consumerSecret: 'Enter your consumer secret here'
    }
  , box: {
        apiKey: '5hl66lbfy0quj8qhhzcn57dflb55y4rg'
    }
  , dwolla: {
        clientId: 'Enter your consumer key here'
      , clientSecret: 'Enter your consumer secret here'
    }
  , vkontakte: {
        appId: 'Enter your app id here'
      , appSecret: 'Enter your app secret here'
    }
  , mailru: {
        appId: 'Enter your app id here'
      , appSecret: 'Enter your app secret here'
    }
  , skyrock: {
        consumerKey: 'a0ae943e20c5af88'
      , consumerSecret: 'cjucy86r0fg4uxx3'
    }
  , evernote: {
        oauthHost: 'https://www.evernote.com'
      , consumerKey: 'Enter your consumer key here'
      , consumerSecret: 'Enter your consumer secret here'
    }
  , tripit: {
        consumerKey: 'a59bb58479f80e24dc6da1b1e61a107db743bc4c'
      , consumerSecret: '41dc4c0c39ac3ab162269a79f399eb180f753c66'
    }
  , _500px: {
        consumerKey: 'Enter your consumer key here'
      , consumerSecret: 'Enter your consumer secret here'
  }
  , soundcloud: {
        appId: '79dcfcb876e71dc18c1767b9ebe96298'
      , appSecret: '6f828028dab96838d07b2407cd5f80cd'
  }
   , mixi: {
        consumerKey: 'Enter your consumer key here'
      , consumerSecret: 'Enter your consumer secret here'
      , scope: 'r_profile'
    }
   , mailchimp: {
        appId: 'Enter your client/app id here'
      , appSecret: 'Enter your client/app secret here'
    }
  , mendeley: {
      consumerKey: 'Enter your consumer key here'
    , consumerSecret: 'Enter your consumer secret here'
<<<<<<< HEAD
  }  
   , weibo: {
        appId: '3350967939'
      , appSecret: 'ef7f0a836d0ef315dca53e8d73816cc0'
=======
  }
  , runkeeper: {
        appId: 'Enter your client/app id here'
      , appSecret: 'Enter your client/app secret here'
>>>>>>> 950559d8
    }
};<|MERGE_RESOLUTION|>--- conflicted
+++ resolved
@@ -119,16 +119,13 @@
   , mendeley: {
       consumerKey: 'Enter your consumer key here'
     , consumerSecret: 'Enter your consumer secret here'
-<<<<<<< HEAD
-  }  
-   , weibo: {
-        appId: '3350967939'
-      , appSecret: 'ef7f0a836d0ef315dca53e8d73816cc0'
-=======
+  }
+  , weibo: {
+      appId: '3350967939'
+    , appSecret: 'ef7f0a836d0ef315dca53e8d73816cc0'
   }
   , runkeeper: {
-        appId: 'Enter your client/app id here'
-      , appSecret: 'Enter your client/app secret here'
->>>>>>> 950559d8
-    }
+      appId: 'Enter your client/app id here'
+    , appSecret: 'Enter your client/app secret here'
+  }
 };