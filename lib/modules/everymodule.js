var url = require('url')
  , EventEmitter = require('events').EventEmitter
  , debug = require('../debug')
  , Step = require('../step')
  , StepSequence = require('../stepSequence')
  , utils = require('../utils')
  , clone = utils.clone
  , delegate = utils.delegate
  , Promise = require('../promise');

var everyModule = module.exports = {
    name: 'everymodule'

  , definit: function definit (fn) {
      // Remove any prior `init` that was assigned directly to the object via
      // definit and not assigned via prototypal inheritance
      if (this.hasOwnProperty('init')) delete this.init;

      var _super = this.init;
      // since this.hasOwnProperty('init') is false

      this.init = function init () {
        this._super = _super;
        fn.apply(this, arguments);
        delete this._super;

        // TODO Do module compilation here, too
      };
      return this;
    }

  , _stepSequences: {}
  , stepseq: function stepseq (name, description) {
      var sequence;
      if (sequence = this._stepSequences[name]) return sequence;

      this.configurable(name, description);
      return this._createStepSequence(name, description, name);
    }
  , _createStepSequence: function (name, description, configParam) {
      var seqs = this._stepSequences
        , sequence = seqs[name] = new StepSequence(name, this)
        , self = this;

      function setupDelegationToModule (receiver) {
        var methodsToDelegate =
              // Expose route methods to Step and StepSequence instances
              Object.keys(routeDescPrefix)
              // Expose other methods to Step and StepSequence instances
              .concat(['stepseq']);
        for (var i = methodsToDelegate.length; i--; ) {
          delegate(receiver, methodsToDelegate[i], self);
        }
      }
      setupDelegationToModule(sequence);

      sequence.on('addStep', function (step) {
        step.on('description', function (step, desc) {
          desc = 'STEP FN [' + step.name + '] - ' + desc;
          self.configurable(step.name, desc);
        });

        if (! (configParam in step)) { // false in a shared step scenario
          delegate(step, configParam).to(self);
        }

        // For configuring what the actual business logic is:
        // fb.step('fetchOAuthUser') generates the method
        // fb.fetchOAuthUser whose logic can be configured like
        //     fb.fetchOAuthUser( function (...) {
        //       // Business logic goes here
        //     });
        if (! (step.name in self)) { // false in a shared step scenario
          self.configurable(step.name,
            'STEP FN [' + step.name + '] function encapsulating the logic for the step `' + step.name + '`.');
        }

        var configuredStepFn;
        if (configuredStepFn = self['_' + step.name]) {
          // Will occur in a shared step scenario
          step.fn(configuredStepFn);
        }
        self.on('configure:' + step.name, function (fn) {
          step.fn(fn);
        });

        // Allow us to call the configuration method that belongs to the module
        // as if it were a method of a Step or StepSequence
        for (var seqName in seqs) {
          var currSeq = seqs[seqName];
          if (! (step.name in currSeq)) { // false in a shared step scenario
            delegate(currSeq, step.name).to(self);
          }
          var steps = currSeq.steps;
          for (var i = steps.length; i--; ) {
            // Delegate a method named after the new step,
            // delegating from all steps to the module
            if (! (step.name in steps[i])) { // false in a shared step scenario
              delegate(steps[i], step.name).to(self);
            }

            // Delegate methods named after prior-defined steps,
            // delegating from the new step to the module
            if (step !== steps[i]) {
              if (! (steps[i].name in step)) {
                delegate(step, steps[i].name).to(self);
              }
            }
          }
        }
        setupDelegationToModule(step);
      });
      return sequence;
    }

    // _configurable maps parameter names to descriptions
    // It is used for introspection with this.configurable()
  , _configurable: {}
  , configurable: function configurable (arg, description) {

      // Support function signature:
      //   module.configurable()
      // Return a listing of the module's configuration
      if (!arguments.length) return this._configurable;

      var property;
      if (arg.constructor == Object) {
        for (property in arg) {
          description = arg[property];
          this.configurable(property, description);
        }
        return this;
      }

      console.assert('string' === typeof arg);

      property = arg;

      // Support function signature:
      //   module.configurable(paramName);
      // Returns the configurable param description
      if (arguments.length === 1 && this[property]) {
        return this._configurable[property];
      }

      // Support function signature:
      //     module.configurable('someParam', 'description');
      this[property] = function (setTo) {
        var k = '_' + property;
        if (arguments.length) {
          this[k] = setTo;
          this.emit('configure:' + property, setTo);
          return this;
        }
        if ('undefined' === typeof this[k]) {
          debug('WARNING: You are trying to access the attribute/method configured ' +
            'by `' + property + "`, which you didn't configure. Time to configure it."
          );
        }
        return this[k];
      };

      this._configurable[property] = description || 'No Description';

      // Add configurable to submodules that inherit from this supermodule
      for (var name in this.submodules) {
        this.submodules[name].configurable(arg, description);
      }
      return this;
    }

  , cloneOnSubmodule: ['cloneOnSubmodule', '_configurable']

  , submodules: {}

    // Creates a new submodule using prototypal inheritance
  , submodule: function (name) {
      var self = this
          // So that when we add configurables after
          // to the supermodule after the submodule
          // creation, we can propagate those configurables
          // to the supermodule's submodules
        , submodule = this.submodules[name] = Object.create(this, {
              name: { value: name }
            , submodules: { value: {} }
              // Create new EventEmitter instance variables
            , _events: { value: {} }
          });

      this.cloneOnSubmodule.forEach( function (toClone) {
        submodule[toClone] = clone(self[toClone]);
      });

      var seqs = this._stepSequences
        , newSeqs = submodule._stepSequences = {};
      for (var seqName in seqs) {
        newSeqs[seqName] = seqs[seqName].clone(submodule);
      }

      return submodule;
    }

  , validateSequences: function () {
      var seqs = this._stepSequences;
      for (var name in seqs) {
        seqs[name].validateSteps();
      }
    }

    // Decorates the app with the routes required of the module
  , routeApp: function (app) {
      if (this.init) this.init();
      var routes = this._routes
        , methods = ['get', 'post'];
      for (var method in routes) {
        for (var routeAlias in routes[method]) {
          var path = this[routeAlias]();
          if (!path)
            throw new Error('You have not defined a path for the route alias ' + routeAlias + '.');
          var seq = routes[method][routeAlias];

          // This kicks off a sequence of steps based on a route
          // Creates a new chain of promises and exposes the leading promise
          // to the incoming (req, res) pair from the route handler
          app[method](path, (function (seq) {
            return function () {
              seq.start.apply(seq, arguments);
            };
          })(seq));
        }
      }
    }

  , Promise: function (values) {
      return new Promise(this, values);
    }

    /**
     * Function signature:
     *   breakTo(sequenceName, arg1, arg2, ...);
     *
     * [arg1, arg2, ...] are the arguments passed to the `sequence.start(...)`
     * where sequence is the sequence with the name `sequenceName`
     */
  , breakTo: function (sequenceName) {
      // TODO Garbage collect the abandoned sequence
      var seq = this._stepSequences[sequenceName]
        , args = Array.prototype.slice.call(arguments, 1);
      if (!seq) {
        throw new Error('You are trying to break to a sequence named `' + sequenceName + '`, but there is no sequence with that name in the auth module, `' + this.name + '`.');
      }
      seq = seq.materialize();
      seq.initialArgs = args;
      throw seq;
    }
<<<<<<< HEAD
=======

    // _steps maps step names to step objects
    // A step object is { accepts: [...], promises: [...] }
  , _steps: {}

  , redirect: function (req, location) {
      this._performRedirect(req, location);
    }
>>>>>>> 2dea084f
};

// Inherit from EventEmitter
EventEmitter.call(everyModule);
everyModule.__proto__ = EventEmitter.prototype;

everyModule.get = route('get');
everyModule.post = route('post');

/**
 * Returns a function used for declaring new route triggered sequences
 * associated with the uri route and the http `method`
 * @param {String} httpMethod (e.g, 'get', 'post')
 */
function route (httpMethod) {
  return function (alias, description) { /* `this` is `everyModule` */
    var name = httpMethod + ':' + alias
      , sequence;
    if (sequence = this._stepSequences[name]) return sequence;

    if (description)
      description = routeDescPrefix[httpMethod.toLowerCase()] + ' - ' + description;
    this.configurable(alias, description);
    return this._createStepSequence(httpMethod + ':' + alias, description, alias);
  };
}

var routeDescPrefix = {
    get: 'ROUTE (GET)'
  , post: 'ROUTE (POST)'
};

// Used to determine if we should validate the module's sequences and setup the
// module's routes. If a module is strictly used as a parent or ancestor module
// to define a shared interface for submodules, then, this should be false.
Object.defineProperty(everyModule, 'shouldSetup', { get: function () {
  return ! Object.keys(this.submodules).length;
}});

Object.defineProperty(everyModule, '_routes', { get: function () {
  var seqs = this._stepSequences
    , methods = ['get', 'post'];
  return Object.keys(seqs).filter( function (seqName) {
    return ~methods.indexOf(seqName.split(':')[0]);
  }).reduce( function (_routes, routeName) {
    var parts = routeName.split(':')
      , method = parts[0]
      , routeAlias = parts[1];
    _routes[method] || (_routes[method] = {});
    _routes[method][routeAlias] = seqs[routeName];
    return _routes;
  }, {});
}});

Object.defineProperty(everyModule, 'route', {
  get: function () { return this._routes; }
});

Object.defineProperty(everyModule, 'routes', {get: function () {
  var arr = []
    , _routes = this._routes
    , _descriptions = this._configurable;
  for (var method in _routes) {
    for (var alias in _routes[method]) {
      method = method.toUpperCase();
      arr.push(method + ' (' + alias + ') [' +
        this[alias]() + ']' +
        _descriptions[alias].replace(routeDescPrefix[method.toLowerCase()], ''));
    }
  }
  return arr;
}});

everyModule
  .configurable({
      moduleTimeout: 'How long to wait per step before timing out and invoking any timeout callbacks'
    , moduleErrback: 'THE error callback that is invoked any time an error occurs in the module; ' +
        'defaults to `throw` wrapper'
    , logoutRedirectPath: 'Where to redirect the app upon logging out'
    , findUserById: 'function for fetching a user by his/her id -- used to assign to `req.user` - function (userId, callback) where function callback (err, user)'
    , performRedirect: 'function for redirecting responses'
  })
  .get('logoutPath')
    .step('handleLogout')
      .accepts('req res')
      .promises(null)
  .logoutPath('/logout')
  .handleLogout( function (req, res) {
    req.logout();
    this.redirect(res, this.logoutRedirectPath());
  })
  .logoutRedirectPath('/');

everyModule.performRedirect( function(res, location) {
  res.writeHead(303, { 'Location': location });
  res.end();
});

everyModule.moduleTimeout(10000);
everyModule.moduleErrback( function (err) {
  if (! (err instanceof Error)) {
    console.log('Warning: Try to pass only Errors');
    err = new Error(JSON.stringify(err));
  }
  throw err;
});<|MERGE_RESOLUTION|>--- conflicted
+++ resolved
@@ -253,17 +253,10 @@
       seq.initialArgs = args;
       throw seq;
     }
-<<<<<<< HEAD
-=======
-
-    // _steps maps step names to step objects
-    // A step object is { accepts: [...], promises: [...] }
-  , _steps: {}
 
   , redirect: function (req, location) {
       this._performRedirect(req, location);
     }
->>>>>>> 2dea084f
 };
 
 // Inherit from EventEmitter
