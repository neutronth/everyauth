--- conflicted
+++ resolved
@@ -1,5 +1,4 @@
 var oauthModule = require('./oauth')
-  , Parser = require('xml2js').Parser
   , url = require('url');
 
 var tumblr = module.exports =
@@ -13,27 +12,12 @@
     var promise = this.Promise();
     this.oauth.get(this.apiHost() + '/user/info', accessToken, accessTokenSecret, function (err, data) {
       if (err) return promise.fail(err);
-<<<<<<< HEAD
-      var parser = new Parser();
-      parser.on('end', function (result) {
-        var oauthUser;
-        if(result.tumblelog instanceof Array){
-          oauthUser = result.tumblelog[0]['@'];
-        } else {
-          oauthUser = result.tumblelog['@'];
-        }
-        promise.fulfill(oauthUser);
-      });
-      parser.parseString(data);
-=======
-      
       try {
         data = JSON.parse(data);
         promise.fulfill(data.response.user);
       } catch (e) {
         promise.fail(e);
       }
->>>>>>> e97a4f74
     });
 
     return promise;
