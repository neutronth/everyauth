var everyModule = require('./everymodule')
  , OAuth = require('oauth').OAuth
  , url = require('url')
  , extractHostname = require('../utils').extractHostname;

var oauth = module.exports =
everyModule.submodule('oauth')
  .configurable({
      apiHost: 'e.g., https://api.twitter.com'
    , oauthHost: 'the host for the OAuth provider'
    , requestTokenPath: "the path on the OAuth provider's domain where we request the request token, e.g., /oauth/request_token"
    , accessTokenPath: "the path on the OAuth provider's domain where we request the access token, e.g., /oauth/access_token"
    , authorizePath: 'the path on the OAuth provider where you direct a visitor to login, e.g., /oauth/authorize'
    , sendCallbackWithAuthorize: 'whether you want oauth_callback=... as a query param send with your request to /oauth/authorize'
    , consumerKey: 'the api key provided by the OAuth provider'
    , consumerSecret: 'the api secret provided by the OAuth provider'
    , myHostname: 'e.g., http://localhost:3000 . Notice no trailing slash'
    , alwaysDetectHostname: 'does not cache myHostname once. Instead, re-detect it on every request. Good for multiple subdomain architectures'
    , redirectPath: 'Where to redirect to after a failed or successful OAuth authorization'
    , convertErr: 'a function (data) that extracts an error message from data arg, where `data` is what is returned from a failed OAuth request'
    , authCallbackDidErr: 'Define the condition for the auth module determining if the auth callback url denotes a failure. Returns true/false.'
  })
  .definit( function () {
    this.oauth = new OAuth(
        this.oauthHost() + this.requestTokenPath()
      , this.oauthHost() + this.accessTokenPath()
      , this.consumerKey()
      , this.consumerSecret()
      , '1.0', null, 'HMAC-SHA1');
  })

  .get('entryPath',
       'the link a user follows, whereupon you redirect them to the 3rd party OAuth provider dialog - e.g., "/auth/twitter"')
    .step('getRequestToken')
      .description('asks OAuth Provider for a request token')
      .accepts('req res next')
      .promises('token tokenSecret')
    .step('storeRequestToken')
      .description('stores the request token and secret in the session')
      .accepts('req token tokenSecret')
      .promises(null)
    .step('redirectToProviderAuth')
      .description('sends the user to authorization on the OAuth provider site')
      .accepts('res token')
      .promises(null)

  .get('callbackPath',
       'the callback path that the 3rd party OAuth provider redirects to after an OAuth authorization result - e.g., "/auth/twitter/callback"')
    .step('extractTokenAndVerifier')
      .description('extracts the request token and verifier from the url query')
      .accepts('req res next')
      .promises('requestToken verifier')
      .canBreakTo('handleDuplicateCallbackRequest')
      .canBreakTo('authCallbackErrorSteps')
    .step('getSession')
      .accepts('req')
      .promises('session')
    .step('rememberTokenSecret')
      .description('retrieves the request token secret from the session')
      .accepts('session')
      .promises('requestTokenSecret')
    .step('getAccessToken')
      .description('requests an access token from the OAuth provider')
      .accepts('requestToken requestTokenSecret verifier')
      .promises('accessToken accessTokenSecret params')
    .step('fetchOAuthUser')
      .accepts('accessToken accessTokenSecret params')
      .promises('oauthUser')
    .step('findOrCreateUser')
      .accepts('session accessToken accessTokenSecret oauthUser')
      .promises('user')
    .step('compileAuth')
      .accepts('accessToken accessTokenSecret oauthUser user')
      .promises('auth')
    .step('addToSession')
      .accepts('session auth')
      .promises(null)
    .step('sendResponse')
      .accepts('res')
      .promises(null)

  .stepseq('handleDuplicateCallbackRequest',
    'handles the case if you manually click the callback link on Twitter, but Twitter has already sent a redirect request to the callback path with the same token')
    .step('waitForPriorRequestToWriteSession')
      .accepts('req res next')
      .promises(null)
    .step('sendResponse')

  .stepseq('authCallbackErrorSteps')
      .step('handleAuthCallbackError',
           'a request handler that intercepts a failed authorization message sent from the OAuth provider to your service. e.g., the request handler for "/auth/twitter/callback?denied=blahblahblahblahblah"')
        .accepts('req res next')
        .promises(null)

  .getRequestToken( function (req, res, next) {

    // Automatic hostname detection + assignment
    if (!this._myHostname || this._alwaysDetectHostname) {
      this.myHostname(extractHostname(req));
    }

    var p = this.Promise();
    this.oauth.getOAuthRequestToken({ oauth_callback: this._myHostname + this._callbackPath }, function (err, token, tokenSecret, params) {
      if (err) {
        if (!err.data || -1 == err.data.indexOf('Invalid / expired Token'))
          return p.fail(err);
      }
      p.fulfill(token, tokenSecret);
    });
    return p;
  })
  .storeRequestToken( function (req, token, tokenSecret) {
    var sess = req.session
      , _auth = sess.auth || (sess.auth = {})
      , _provider = _auth[this.name] || (_auth[this.name] = {});
    _provider.token = token;
    _provider.tokenSecret = tokenSecret;
  })
  .redirectToProviderAuth( function (res, token) {
    // Note: Not all oauth modules need oauth_callback as a uri query parameter. As far as I know, only readability's
    // module needs it as a uri query parameter. However, in cases such as twitter, it allows you to over-ride
    // the callback url settings at dev.twitter.com from one place, your app code, rather than in two places -- i.e.,
    // your app code + dev.twitter.com app settings.
    var redirectTo = this._oauthHost + this._authorizePath + '?oauth_token=' + token;
    if (this._sendCallbackWithAuthorize) {
      redirectTo += '&oauth_callback=' + this._myHostname + this._callbackPath;
    }
    this.redirect(res, redirectTo);
  })

  // Steps for GET `callbackPath`
  .extractTokenAndVerifier( function (req, res, next) {
    if (this._authCallbackDidErr && this._authCallbackDidErr(req)) {
      return this.breakTo('authCallbackErrorSteps', req, res);
    }
    var parsedUrl = url.parse(req.url, true)
      , query = parsedUrl.query
      , requestToken = query && query.oauth_token
      , verifier = query && query.oauth_verifier

      , sess = req.session
      , promise
      , _auth = sess.auth || (sess.auth = {})
      , name = this.name
      , mod = _auth[name] || (_auth[name] = {});
    if ((name === 'twitter') && (mod.token === requestToken) && (mod.verifier === verifier)) {
      return this.breakTo('handleDuplicateCallbackRequest', req, res);
    }

    promise = this.Promise();
    mod.verifier = verifier;
    sess.save( function (err) {
      if (err) return promise.fail(err);
      promise.fulfill(requestToken, verifier);
    });
    return promise;
  })
  .getSession( function(req) {
    return req.session;
  })
  .rememberTokenSecret( function (sess) {
    return sess && sess.auth && sess.auth[this.name] && sess.auth[this.name].tokenSecret;
  })
  .getAccessToken( function (reqToken, reqTokenSecret, verifier) {
    var promise = this.Promise();
    this.oauth.getOAuthAccessToken(reqToken, reqTokenSecret, verifier, function (err, accessToken, accessTokenSecret, params) {
      if (err && !~(err.data.indexOf('Invalid / expired Token'))) {
        return promise.fail(err);
      }
      promise.fulfill(accessToken, accessTokenSecret, params);
    });
    return promise;
  })
  .compileAuth( function (accessToken, accessTokenSecret, oauthUser, user) {
    return {
        accessToken: accessToken
      , accessTokenSecret: accessTokenSecret
      , oauthUser: oauthUser
      , user: user
    };
  })
  .addToSession( function (sess, auth) {
    var promise = this.Promise()
      , _auth = sess.auth
      , mod = _auth[this.name];
    _auth.loggedIn = true;
    _auth.userId || (_auth.userId = auth.user[this._userPkey]);
    mod.user = auth.oauthUser;
    mod.accessToken = auth.accessToken;
    mod.accessTokenSecret = auth.accessTokenSecret;
    // this._super() ?
    sess.save( function (err) {
      if (err) return promise.fail(err);
      promise.fulfill();
    });
    return promise;
  })
  .sendResponse( function (res, data) {
    var redirectTo = this.redirectPath();
    if (!redirectTo)
      throw new Error('You must configure a redirectPath');
    this.redirect(res, redirectTo);
  })
<<<<<<< HEAD

  .waitForPriorRequestToWriteSession( function (req, res) {
=======
  
  .waitForPriorRequestToWriteSession( function (req, res, next) {
>>>>>>> 7eb632bf
    var promise = this.Promise();
    function check (self, sess, res, promise) {
      if (sess.auth[self.name].accessToken) {
        return promise.fulfill();
      }

      setTimeout(function () {
        sess.reload( function (err) {
          if (err) return promise.fail(err);
          check(self, req.session, res, promise);
        });
      }, 100);
    }
    check(this, req.session, res, promise);
    return promise;
  });

// Defaults inherited by submodules
oauth
  .requestTokenPath('/oauth/request_token')
  .authorizePath('/oauth/authorize')
  .accessTokenPath('/oauth/access_token')
  .handleAuthCallbackError( function (req, res, next) {
    next(new Error("You must configure handleAuthCallbackError in this module"));
  })
  .sendCallbackWithAuthorize(true);<|MERGE_RESOLUTION|>--- conflicted
+++ resolved
@@ -201,13 +201,7 @@
       throw new Error('You must configure a redirectPath');
     this.redirect(res, redirectTo);
   })
-<<<<<<< HEAD
-
-  .waitForPriorRequestToWriteSession( function (req, res) {
-=======
-  
   .waitForPriorRequestToWriteSession( function (req, res, next) {
->>>>>>> 7eb632bf
     var promise = this.Promise();
     function check (self, sess, res, promise) {
       if (sess.auth[self.name].accessToken) {
